--- conflicted
+++ resolved
@@ -24,12 +24,7 @@
 ws = { package = "rocket_ws", version = "0.1" }
 
 # Database
-<<<<<<< HEAD
-# geekorm = { version = "0.11", features = ["all", "libsql"] }
-geekorm = { path = "../../geekorm", features = ["all", "libsql", "backends-tokio", "connect"] }
-=======
-geekorm = { version = "0.11", features = ["all", "libsql", "backends-tokio"] }
->>>>>>> a316c987
+geekorm = { version = "0.11", features = ["all", "libsql"] }
 libsql = "^0.6"
 
 tokio = { version = "1", features = ["full"] }
