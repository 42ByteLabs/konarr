[workspace]
resolver = "2"
members = [".", "server", "cli"]

[workspace.package]
<<<<<<< HEAD
version = "0.5.0"
=======
version = "0.4.4"
>>>>>>> e0405690
license = "Apache-2.0"
description = "Konarr"

edition = "2024"

rust-version = "1.85"

keywords = []
categories = []

documentation = "https://docs.rs/konarr"
repository = "https://github.com/42ByteLabs/konarr"

authors = ["42ByteLabs"]

[profile.dev]
opt-level = 0

[profile.release]
opt-level = 3

[package]
name = "konarr"
description.workspace = true
version.workspace = true
documentation.workspace = true
repository.workspace = true
license.workspace = true
edition.workspace = true
rust-version.workspace = true

categories.workspace = true
keywords.workspace = true
authors.workspace = true

[package.metadata.release]
shared-version = true
tag-name = "v{{version}}"

[features]
default = []
tasks = ["dep:tokio", "dep:tokio_schedule"]
# Database / Models
models = ["dep:geekorm", "dep:libsql"]
# Tools
tools = ["dep:tokio", "client"]
tools-grypedb = ["tools", "models", "dep:hex", "dep:flate2", "dep:tar"]
# Client
client = ["dep:reqwest", "dep:openssl", "dep:tokio"]
agent = []
websocket = ["dep:tokio-tungstenite"]
docker = ["dep:bollard"]

[dependencies]
log = "0.4"
serde = { version = "1.0", features = ["derive"] }
serde_yaml = "0.9"
chrono = { version = "0.4", features = ["serde"] }
rand = "0.9"
thiserror = "2"
url = { version = "2.5", features = ["serde"] }
uuid = { version = "1.18", features = ["serde", "v4"] }
base64 = "0.22"
hex = { version = "0.4", optional = true }
flate2 = { version = "1.1", optional = true }
tar = { version = "0.4", optional = true }

# Database / Models
geekorm = { version = "0.11", features = ["all", "semver", "libsql", "migrations"], optional = true }
libsql = { version = "^0.9", optional = true }

# SBOM
purl = { version = "^0.1" }
serde_json = "1.0"
sha2 = "0.10"
semver = { version = "1.0", features = ["serde"] }

# Runtime
tokio = { version = "1", features = ["full"], optional = true }
tokio_schedule = { version = "0.3", optional = true }
async-trait = "0.1"
# Web Client
reqwest = { version = "0.12", features = ["json", "cookies"], optional = true }
openssl = { version = "0.10", features = ["vendored"], optional = true }

# Docker
bollard = { version = "0.19", optional = true }
figment = { version = "0.10", features = ["env", "serde_yaml", "yaml"] }
tokio-tungstenite = { version = "0.27", features = ["url", "native-tls"], optional = true }

[dev-dependencies]
konarr = { path = ".", features = ["client"] }
geekorm = { version = "0.11", features = ["all", "semver", "libsql"] }
tokio = { version = "1", features = ["full"] }
anyhow = "1"

<<<<<<< HEAD
criterion = { version = "0.6", features = ["async_futures", "async_tokio", "html_reports"] }
=======
criterion = { version = "0.7", features = ["async_futures", "async_tokio", "html_reports"] }
>>>>>>> e0405690

[[bench]]
name = "alert_calculator"
harness = false
required-features = ["models", "tasks"]

[[example]]
name = "grypedb"
path = "examples/grypedb.rs"
required-features = ["tasks", "tools-grypedb"]
<|MERGE_RESOLUTION|>--- conflicted
+++ resolved
@@ -3,11 +3,7 @@
 members = [".", "server", "cli"]
 
 [workspace.package]
-<<<<<<< HEAD
-version = "0.5.0"
-=======
 version = "0.4.4"
->>>>>>> e0405690
 license = "Apache-2.0"
 description = "Konarr"
 
@@ -104,11 +100,7 @@
 tokio = { version = "1", features = ["full"] }
 anyhow = "1"
 
-<<<<<<< HEAD
-criterion = { version = "0.6", features = ["async_futures", "async_tokio", "html_reports"] }
-=======
 criterion = { version = "0.7", features = ["async_futures", "async_tokio", "html_reports"] }
->>>>>>> e0405690
 
 [[bench]]
 name = "alert_calculator"
