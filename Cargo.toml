--- conflicted
+++ resolved
@@ -71,12 +71,7 @@
 tar = { version = "0.4", optional = true }
 
 # Database / Models
-<<<<<<< HEAD
-# geekorm = { version = "0.11", features = ["all", "semver", "libsql", "migrations"], optional = true }
-geekorm = { path = "../geekorm", version = "0.11", features = ["all", "semver", "libsql", "migrations"], optional = true }
-=======
-geekorm = { version = "0.11", features = ["all", "semver", "libsql", "backends-tokio", "migrations", "backends"], optional = true }
->>>>>>> a316c987
+geekorm = { version = "0.11", features = ["all", "semver", "libsql", "migrations"], optional = true }
 libsql = { version = "0.6", optional = true }
 
 # SBOM
@@ -100,12 +95,7 @@
 
 [dev-dependencies]
 konarr = { path = ".", features = ["client"] }
-<<<<<<< HEAD
-# geekorm = { version = "0.11", features = ["all", "semver", "libsql"] }
-geekorm = { path = "../geekorm", version = "0.11", features = ["all", "semver", "libsql"] }
-=======
 geekorm = { version = "0.11", features = ["all", "semver", "libsql"] }
->>>>>>> a316c987
 tokio = { version = "1", features = ["full"] }
 anyhow = "1"
 
